
.. _srd:cultist:

Cultist
-------

Medium humanoid (any race), any non-good alignment

**Armor Class** 12 (leather armor)

**Hit Points** 9 (2d8)

**Speed** 30 ft.

+-----------+-----------+-----------+-----------+-----------+-----------+
| STR       | DEX       | CON       | INT       | WIS       | CHA       |
+===========+===========+===========+===========+===========+===========+
| 11 (+0)   | 12 (+1)   | 10 (+0)   | 10 (+0)   | 11 (+0)   | 10 (+0)   |
+-----------+-----------+-----------+-----------+-----------+-----------+

**Skills** Deception +2, Religion +2

**Senses** passive Perception 10

**Languages** any one language (usually Common)

**Challenge** 1/8 (25 XP)

<<<<<<< HEAD
**Dark Devotion. The cultist has advantage on saving throws against
being :ref:`srd:charmed` or :ref:`srd:frightened`.**
=======
**Dark Devotion**: The cultist has advantage on saving throws against
being charmed or frightened.
>>>>>>> a3e02905

Actions
~~~~~~~~~~~~~~~~~~~~~~~~~~~~~~~~~

**Scimitar**: *Melee Weapon Attack*: +3 to hit, reach 5 ft., one
creature. *Hit*: 4 (1d6 + 1) slashing damage.

Cultists swear allegiance to dark powers such as elemental princes,
demon lords, or archdevils. Most conceal their loyalties to avoid being
ostracized, imprisoned, or executed for their beliefs. Unlike evil
acolytes, cultists often show signs of insanity in their beliefs and
practices.<|MERGE_RESOLUTION|>--- conflicted
+++ resolved
@@ -26,13 +26,8 @@
 
 **Challenge** 1/8 (25 XP)
 
-<<<<<<< HEAD
-**Dark Devotion. The cultist has advantage on saving throws against
+**Dark Devotion**: The cultist has advantage on saving throws against
 being :ref:`srd:charmed` or :ref:`srd:frightened`.**
-=======
-**Dark Devotion**: The cultist has advantage on saving throws against
-being charmed or frightened.
->>>>>>> a3e02905
 
 Actions
 ~~~~~~~~~~~~~~~~~~~~~~~~~~~~~~~~~
