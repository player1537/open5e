
.. _srd:boar:

Boar
----

Medium beast, unaligned

**Armor Class** 11 (natural armor)

**Hit Points** 11 (2d8 + 2)

**Speed** 40 ft.

+-----------+-----------+-----------+----------+----------+----------+
| STR       | DEX       | CON       | INT      | WIS      | CHA      |
+===========+===========+===========+==========+==========+==========+
| 13 (+1)   | 11 (+0)   | 12 (+1)   | 2 (-4)   | 9 (-1)   | 5 (-3)   |
+-----------+-----------+-----------+----------+----------+----------+

**Senses** passive Perception 9

**Languages** ---

**Challenge** 1/4 (50 XP)

**Charge**: If the boar moves at least 20 feet straight toward a target
and then hits it with a tusk attack on the same turn, the target takes
an extra 3 (1d6) slashing damage. If the target is a creature, it must
<<<<<<< HEAD
succeed on a DC 11 Strength saving throw or be knocked :ref:`srd:prone`.
=======
succeed on a DC 11 Strength saving throw or be knocked prone.

>>>>>>> a3e02905
**Relentless (Recharges after a Short or Long Rest)**: If the boar takes
7 damage or less that would reduce it to 0 hit points, it is reduced to
1 hit point instead.

Actions
~~~~~~~~~~~~~~~~~~~~~~~~~~~~~~~~~

**Tusk**: *Melee Weapon Attack*: +3 to hit, reach 5 ft., one target.
*Hit*: 4 (1d6 + 1) slashing damage.<|MERGE_RESOLUTION|>--- conflicted
+++ resolved
@@ -27,12 +27,8 @@
 **Charge**: If the boar moves at least 20 feet straight toward a target
 and then hits it with a tusk attack on the same turn, the target takes
 an extra 3 (1d6) slashing damage. If the target is a creature, it must
-<<<<<<< HEAD
 succeed on a DC 11 Strength saving throw or be knocked :ref:`srd:prone`.
-=======
-succeed on a DC 11 Strength saving throw or be knocked prone.
 
->>>>>>> a3e02905
 **Relentless (Recharges after a Short or Long Rest)**: If the boar takes
 7 damage or less that would reduce it to 0 hit points, it is reduced to
 1 hit point instead.
