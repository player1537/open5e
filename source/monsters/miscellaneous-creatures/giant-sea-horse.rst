
.. _srd:giant-sea-horse:

Giant Sea Horse
---------------

Large beast, unaligned

**Armor Class** 13 (natural armor)

**Hit Points** 16 (3d10)

**Speed** 0 ft., swim 40 ft.

+-----------+-----------+-----------+----------+-----------+----------+
| STR       | DEX       | CON       | INT      | WIS       | CHA      |
+===========+===========+===========+==========+===========+==========+
| 12 (+1)   | 15 (+2)   | 11 (+0)   | 2 (-4)   | 12 (+1)   | 5 (-3)   |
+-----------+-----------+-----------+----------+-----------+----------+

**Senses** passive Perception 11

**Languages** ---

**Challenge** 1/2 (100 XP)

**Charge**: If the sea horse moves at least 20 feet straight toward a
target and then hits it with a ram attack on the same turn, the target
takes an extra 7 (2d6) bludgeoning damage. It the target is a creature,
<<<<<<< HEAD
it must succeed on a DC 11 Strength saving throw or be knocked :ref:`srd:prone`.
=======
it must succeed on a DC 11 Strength saving throw or be knocked prone.

>>>>>>> a3e02905
**Water Breathing**: The sea horse can breathe only underwater.

Actions
~~~~~~~~~~~~~~~~~~~~~~~~~~~~~~~~~

**Ram**: *Melee Weapon Attack*: +3 to hit, reach 5 ft., one target.
*Hit*: 4 (1d6 + 1) bludgeoning damage.

Like their smaller kin, **giant sea horses** are shy, colorful fish with
elongated bodies and curled tails. Aquatic elves train them as mounts.<|MERGE_RESOLUTION|>--- conflicted
+++ resolved
@@ -27,12 +27,8 @@
 **Charge**: If the sea horse moves at least 20 feet straight toward a
 target and then hits it with a ram attack on the same turn, the target
 takes an extra 7 (2d6) bludgeoning damage. It the target is a creature,
-<<<<<<< HEAD
 it must succeed on a DC 11 Strength saving throw or be knocked :ref:`srd:prone`.
-=======
-it must succeed on a DC 11 Strength saving throw or be knocked prone.
 
->>>>>>> a3e02905
 **Water Breathing**: The sea horse can breathe only underwater.
 
 Actions
