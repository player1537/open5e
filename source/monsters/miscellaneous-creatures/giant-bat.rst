--- conflicted
+++ resolved
@@ -24,12 +24,8 @@
 
 **Challenge** 1/4 (50 XP)
 
-<<<<<<< HEAD
-**Echolocation. The bat can't use its blindsight while :ref:`srd:deafened`.**
-=======
-**Echolocation**: The bat can't use its blindsight while deafened.
+**Echolocation**: The bat can't use its blindsight while :ref:`srd:deafened`.
 
->>>>>>> a3e02905
 **Keen Hearing**: The bat has advantage on Wisdom (Perception) checks
 that rely on hearing.
 
