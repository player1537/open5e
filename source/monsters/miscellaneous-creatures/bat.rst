--- conflicted
+++ resolved
@@ -22,12 +22,8 @@
 
 **Languages** ---
 
-<<<<<<< HEAD
 **Echolocation**: The bat can't use its blindsight while :ref:`srd:deafened`.
-=======
-**Echolocation**: The bat can't use its blindsight while deafened.
 
->>>>>>> a3e02905
 **Keen Hearing**: The bat has advantage on Wisdom (Perception) checks
 that rely on hearing.
 
