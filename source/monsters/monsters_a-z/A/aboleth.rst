--- conflicted
+++ resolved
@@ -93,11 +93,7 @@
 
 **Tail Swipe**: The aboleth makes one tail attack.
 
-<<<<<<< HEAD
-**Psychic Drain (Costs 2 Actions).** One creature :ref:`srd:charmed`
-=======
-**Psychic Drain (Costs 2 Actions)**: One creature charmed
->>>>>>> a3e02905
+**Psychic Drain (Costs 2 Actions)**: One creature :ref:`srd:charmed`
 by the aboleth takes 10 (3d6) psychic
 damage, and the aboleth regains hit points equal to the damage the
 creature takes.